```@raw html
<!--- Copyright Amazon.com, Inc. or its affiliates. All Rights Reserved. --->
<!--- SPDX-License-Identifier: Apache-2.0 --->
```

# Inductance Matrix for a Pair of Concentric Rings

!!! note

    The files for this example can be found in the [`examples/rings/`]
    (https://github.com/awslabs/palace/blob/main/examples/rings) directory of the *Palace*
    source code.

This example seeks to compute the inductance matrix for a system of two concentric
current-carrying rings of radii ``r_a`` and ``r_b``, each with width ``w``. As for the
previous example, the permeability of the surrounding medium is assumed to be the
permeability of free space. The mutual inductance, ``M_{ab}``, can be easily computed for
the case where ``r_a\ll r_b`` and ``w = 0`` using the Biot-Savart law as

```math
M_{ab} = \frac{\mu_0\pi r_b^2}{2 r_a} \,.
```

Analytic expressions for the self inductance of this configuration can also be derived, for
example from [[1]](#References) we have

```math
\begin{aligned}
M_{aa} &= \mu_0 r_a \left(\log{\frac{16 r_a}{w}}-1.75\right) \\
M_{bb} &= \mu_0 r_b \left(\log{\frac{16 r_b}{w}}-1.75\right) \,.
\end{aligned}
```

We take in this case ``r_a = 10 \text{ μm}``, ``r_b = 100 \text{ μm}``, and
``w = 1 \text{ μm}``. The `mesh.jl` script in the [`mesh/`]
(https://github.com/awslabs/palace/blob/main/examples/rings/mesh) directory is used to
generate an unstructured tetrahedral mesh with Gmsh, saved to [`mesh/rings.msh`]
(https://github.com/awslabs/palace/blob/main/examples/rings/mesh/rings.msh), and a depiction
is shown below.

```@raw html
<br/><p align="center">
  <img src="../../assets/examples/rings-1.png" width="60%" />
</p><br/>
```

The configuration file for the *Palace* simulation is [`rings.json`]
(https://github.com/awslabs/palace/blob/main/examples/rings/rings.json). The simulation
`"Type"` is `"Magnetostatic"`, and we add `"SurfaceCurrent"` boundaries for applying a
surface current to drive the inner or outer ring. The rest of the ring boundaries are
labeled as `"PEC"` boundaries, which prescibes a zero magnetic flux, or magnetic
insulation, boundary condition. The farfield is also prescribed the `"PEC"` boundary
condition. We seek a second-order solution and use the geometric multigrid AMS
solver.

The computed inductance matrix is saved to disk as `postpro/terminal-M.csv`, and below we
show its contents:

```
            i,             M[i][1] (H),             M[i][2] (H)
 1.000000e+00,        +4.272291158e-11,        +1.959927760e-12
 2.000000e+00,        +1.959927760e-12,        +7.131293160e-10
```

According to the analytic expressions above, for this geometry we should have

```math
M_{ab} = 1.973921\text{ pH}
```

for the mutual inductance, and

```math
\begin{aligned}
M_{aa} &= 41.78537\text{ pH}\\
M_{bb} &= 707.2050\text{ pH}
\end{aligned}
```

for the self inductances. Thus, the *Palace* solution has approximately ``0.71\%`` error in
<<<<<<< HEAD
the mutual inductance ``2.2\%`` and ``0.83\%`` errors in the self inductances versus the
=======
the mutual inductance and ``2.2\%`` and ``0.84\%`` errors in the self inductances versus the
>>>>>>> c0ac588e
analytic solutions.

The typical approach used by *Palace* for lumped parameter extraction uses the computed
field energies, but one can also compute the inductance by explicitly integrating the
magnetic flux through a surface and dividing by the excitation current. This is configured
under [`config["Boundaries"]["Postprocessing"]["Inductance"]`]
(../config/boundaries.md#boundaries["Postprocessing"]["Inductance"]) in the configuration
file. The resulting postprocessed values are written to `postpro/surface-M.csv`:

```
            i,                M[1] (H),                M[2] (H)
 1.000000e+00,        +4.257285432e-11,        +1.832374026e-12
 2.000000e+00,        +1.955250721e-12,        +7.130247545e-10
```

The values computed using the flux integral method are in close agreement to those above, as
expected.

Lastly, we visualize the magnitude of the magnetic flux density field for the excitations of
the inner and outer rings. The files for this visualization are again saved to the
`postpro/paraview` directory.

```@raw html
<br/><p align="center">
  <img src="../../assets/examples/rings-2.png" width="45%" />
  <img src="../../assets/examples/rings-3.png" width="45%" />
</p>
```

## References

[1] M. R. Alizadeh Pahlavani and H. A. Mohammadpour, Inductance comparison of the solenoidal
coil of modular toroidal coils using the analytical and finite element method, Progress in
Electromagnetics Research 20 (2010) 337-352.<|MERGE_RESOLUTION|>--- conflicted
+++ resolved
@@ -6,7 +6,7 @@
 # Inductance Matrix for a Pair of Concentric Rings
 
 !!! note
-
+    
     The files for this example can be found in the [`examples/rings/`]
     (https://github.com/awslabs/palace/blob/main/examples/rings) directory of the *Palace*
     source code.
@@ -78,11 +78,7 @@
 ```
 
 for the self inductances. Thus, the *Palace* solution has approximately ``0.71\%`` error in
-<<<<<<< HEAD
-the mutual inductance ``2.2\%`` and ``0.83\%`` errors in the self inductances versus the
-=======
 the mutual inductance and ``2.2\%`` and ``0.84\%`` errors in the self inductances versus the
->>>>>>> c0ac588e
 analytic solutions.
 
 The typical approach used by *Palace* for lumped parameter extraction uses the computed
