<!---
Copyright Amazon.com, Inc. or its affiliates. All Rights Reserved.
SPDX-License-Identifier: Apache-2.0
--->
# Changelog

> Note: *Palace* is under active initial development, pre-v1.0. Functionality and interfaces
> may change rapidly as development progresses.

The format of this changelog is based on
[Keep a Changelog](https://keepachangelog.com/en/1.0.0/), and this project adheres to
[Semantic Versioning](https://semver.org/).

## In progress

  - Fixed a small regression bug for boundary postprocessing when specifying
    `"Side": "LargerRefractiveIndex"`, introduced as part of v0.13.0.
  - Added an improvement to numeric wave ports to avoid targetting evanescent modes at
    higher operating frequencies. Also finite conductivity boundaries
    (`config["Boundaries"]["Conductivity"]`) are automatically marked as PEC for the wave
    port mode solve (previously these were marked as PMC unless specified under
    `"WavePortPEC"`).
  - Fixed a bug in divergence-free projection for problems without essential or mixed
    boundary conditions.
  - Added `"MakeSimplex"` and `"MakeHexahedral"` mesh options to convert an input mesh to
    all tetrahedra or all hexahedra. Also adds `"SerialUniformLevels"` option to
    `config["Model"]["Refinement"]` for testing or debugging.
  - Added `config["Model"]["CrackInternalBoundaryElements"]` which will separate or "crack" the mesh
    along all internal boundaries. This improves the performance of error estimation and AMR
    as the recovered smooth fields do not enforce additional erroneous continuity at
    internal boundaries. This will change the default behaviour in the case of internal
    impedance boundary conditions, and can be disabled by setting this option to false.
  - Added support for exact periodic boundary conditions, these can be specified as part of
    the mesh file (where supported by the format) or by specification of `"DonorAttributes"`
    and `"ReceiverAttributes"` in `config["Boundaries"]["Periodic"]` which will attempt to
    match the mesh on the boundaries specified by the donor and receiver attributes. This is
    only possible the mesh on the donor and receiver match exactly, non-matching meshes are
    not supported.
  - Exposed configuration linear solver and eigen solver options for the wave port
    subproblem. These can now be specified as part of the `config["Boundaries"]["WavePort"]`
    configuration. The defaults align with the previously hardcoded values.
  - Nonconformal adaptation is now supported for WavePort boundary conditions. This was
    achieved through a patch applied to MFEM to support `mfem::ParSubMesh` on external
    nonconformal surface subdomains.
  - Added adaptive time-stepping capability for transient simulations. The new ODE integrators
    rely on the SUNDIALS library and can be specified by setting the
    `config["Solver"]["Transient"]["Type"]` option to `"CVODE"` or `"ARKODE"`.
<<<<<<< HEAD
  - Added support for Floquet periodic boundary conditions with phase-delay constraints.
    The Floquet wave vector can be specified along with periodic boundaries in the
    `config["Boundaries"]["Periodic"]` configuration.
=======
  - Added an option to use the complex-valued system matrix for the coarse level solve (sparse
    direct solve) instead of the real-valued approximation. This can be specified with
    `config["Solver"]["Linear"]["ComplexCoarseSolve"]`.
>>>>>>> ceb21548

## [0.13.0] - 2024-05-20

  - Changed default value of `config["Solver"]["PartialAssemblyOrder"]` in order to activate
    operator partial assembly by default for all operators in all simulation types.
  - Changed the normalization of computed eigenmodes for consistency across different domain
    decompositions. Eigenvectors are now normalized with respect to the mass matrix for unit
    domain electric field energy.
  - Added documentation for various timer categories and improved timing breakdown of
    various sections of a simulation.
  - Changed mesh files for the cavity and CPW examples, including prism, hexahedral, and
    tetrahedral meshes for the cylindrical cavity and correcting the wave port dimensions
    for the coplanar wave guide.
  - Fixed a few bugs and issues in the implementation of numeric wave ports for driven
    simulations.
  - Added GPU support for *Palace* via its dependencies, and added the
    `config["Solver"]["Device"]` and `config["Solver"]["Backend"]` options for runtime
    configuration of the MFEM device (`"CPU"` or `"GPU"`) and libCEED backend, with suitable
    defaults for users.
  - Added a new section to the documentation on
    [Parallelism and GPU support](https://awslabs.github.io/palace/dev/guide/parallelism/).
  - Removed use of `mfem::SparseMatrix` and replaced with HYPRE's `hypre_CSRMatrix` when
    needed for full assembly, wrapped as `palace::hypre::HypreCSRMatrix`.
  - Added `"Active"` configuration file parameter for lumped and wave port boundaries to
    disable the associated boundary condition and only use the surface for postprocessing.
  - Changed the smooth flux space for the electrostatic error estimator to fix performance
    on problems with material interfaces.
  - Fixed error estimation bug affecting time-dependent simulation types (driven, transient,
    eigenmode) where the recovery of the electric flux density also needs to be taken into
    account in addition to the magnetic field.
  - Fixed a bug related to mesh cleaning for unspecified domains and mesh partitioning.
  - Change computation of domain energy postprocessing for electrostatic and magnetostatic
    simulation types in order to improve performance.
  - Fixed a bug when computing the energy associated with lumped elements with more than
    one nonzero R, L, or C. This also affects the inductive EPR for lumped inductors with
    and associated parallel capacitance.
  - Fixed a bug for coaxial lumped ports which led to incorrect extraction of the geometric
    parameters, especially when coarsely-meshed or non-axis-aligned.
  - Added boundary postprocessing functionality for surface flux including electric,
    magnetic, and power given by the Poynting vector. This results in some breaking changes
    to the configuration file interface, see
    `config["Boundaries"]["Postprocessing"]["SurfaceFlux"]` and
    `config["Boundaries"]["Postprocessing"]["Dielectric"]`. In addition, related
    configuration file keyword changes to for consistency were made to
    `config["Domains"]["Postprocessing"]["Probe"]` and
    `config["Model"]["Refinement"]["Boxes"]`.
  - Fixed a bug in MFEM for nonconformal AMR meshes with internal boundaries affecting
    non-homogeneous Dirichlet boundary conditions for electrostatic simulations (see
    [#236](https://github.com/awslabs/palace/pull/236)).

## [0.12.0] - 2023-12-21

  - Added support for operator partial assembly for high-order finite element spaces based
    on libCEED for mixed and non-tensor product element meshes. This option is disabled by
    default, but can be activated using `config["Solver"]["PartialAssemblyOrder"]` set to
    some number less than or equal to `"Order"`.
  - Added flux-based error estimation, reported in `error-estimate.csv`. This computes the
    difference between the numerical gradient (electrostatics) or curl (otherwise) of the
    solution, and a smoother approximation obtained through a global mass matrix inversion.
    The results are reported in `error-estimates.csv` within the `"Output"` folder.
  - Added Adaptive Mesh Refinement (AMR), specified in the `config["Model"]["Refinement"]`,
    for all problem types aside from transient. To enable AMR, a user must specify
    `"MaxIts"`, while all other options have reasonable defaults. Nonconformal (all mesh
    types) and conformal (simplex meshes) refinement are supported.
  - Added support for non-axis-aligned lumped ports and current sources. Key words `"X"`,
    `"Y"`, `"Z"` and `"R"`, with optional prefix `"+"` or `"-"` still work, but now
    directions can be specified as vectors with 3 components. Users will be warned, and
    ultimately errored, if the specified directions do not agree with axis directions
    discovered from the geometry.
  - Added output of lumped port voltage and current for eigenmode simulations.
  - Added dimensionalized output for energies, voltages, currents, and field values based on
    a choice of the characteristic magnetic field strength used for nondimensionalization.
  - Added output of electric and magnetic field energies and participation ratios in regions
    of the domain, specified with `config["Domains"]["Postprocessing"]["Energy"]` and
    written to `domain-E.csv`. This replaces
    `config["Domains"]["Postprocessing"]["Dielectric"]` and `domain-Q.csv`.
  - Added improved `Timer` and `BlockTimer` classes with more timing categories for
    reporting simulation runtime.
  - Changed implementation of complex-valued linear algebra to use new `ComplexVector` and
    `ComplexOperator` types, which are based on the underlying `mfem::Vector` and
    `mfem::Operator` classes, instead of PETSc. PETSc is now fully optional and only
    required when SLEPc eigenvalue solver support is requested. Krylov solvers for real- and
    complex-valued linear systems are implemented via the built-in `IterativeSolver`
    classes.
  - Changed implementation of PROMs for adaptive fast frequency sweep to use the Eigen
    library for sequential dense linear algebra.
  - Changed implementation of numeric wave ports to use MFEM's `SubMesh` functionality. As
    of [#3379](https://github.com/mfem/mfem/pull/3379) in MFEM, this has full ND and RT
    basis support. For now, support for nonconforming mesh boundaries is limited.
  - Added build dependencies on [libCEED](https://github.com/CEED/libCEED), including
    [LIBXSMM](https://github.com/libxsmm/libxsmm) and [MAGMA](https://icl.utk.edu/magma/)
    to support CPU- and GPU-based operator partial assembly.
  - Added unit test framework for all integrators based on
    [Catch2](https://github.com/catchorg/Catch2), which also includes some automated
    benchmarking capabilities for operator assembly and application.
  - Added improved OpenMP support in `palace` wrapper script and CI tests.
  - Added Apptainer/Singularity container build definition for *Palace*.
  - Fixed bugs related to thread-safety for OpenMP builds and parallel tetrahedral meshes in
    the upstream MFEM library.

## [0.11.2] - 2023-07-14

  - Fixed a regression bug affecting meshes which have domain elements which are not
    assigned material properties in the configuration file.
  - Changed layout and names of `palace/` source directory for better organization.
  - Added many updates to build system: Removed use of Git submodules to download
    dependencies relying instead directly on CMake's ExternalProject, patch GSLIB dependency
    for shared library builds, add CI tests with ARPACK-NG instead of SLEPc, update all
    dependency versions including MFEM to incorporate bug fixes and improvements. This
    affects the Spack package recipe, so a new recipe is distributed as part of *Palace* in
    in `spack/` which will keep compatibility with `main` while changes are upstreamed to
    the built-in Spack repository.
  - Added a basic Makefile with some useful targets for development.

## [0.11.1] - 2023-05-03

  - Fixed a bug for interface dielectric loss postprocessing including when using
    `--dry-run`.
  - Fixed a regression bug affecting second-order absorbing boundary conditions.
  - Fixed a bug when the number of processors was large enough that some subdomains own no
    true dofs.
  - Fixed memory bug in destruction of SuperLU solver.
  - Fixed some typos in the documentation.
  - Fixed a bug in the cavity convergence study example for the coarsest hexahedral mesh
    case, as well as some other minor Julia fixes in the `examples/` and `scripts/`
    directories.
  - Added updates to superbuild including better ARPACK support, though still experimental
    compared to SLEPc.
  - Added updated submodules for superbuild.

## [0.11.0] - 2023-01-26

  - Initial public release on GitHub.
  - Added support for anisotropic materials through the use of `"MaterialAxes"` under
    `"Materials"`. These material axes allow for specifying symmetric material property
    tensors through a sum of weighted outer products of normal vectors. This can be used in
    conjunction with scalar material properties or multiple different anisotropic
    properties, though all properties are required to use the same set of basis vectors.
    Demonstration given for the coplanar waveguide example which now utilizes a sapphire
    substrate.
  - Added to default postprocessing outputs: Bulk and interface dielectric loss writes
    energy-participation ratios in addition to quality factors associated with lossy
    regions, IO coupling $\kappa$ in addition to quality factor for eigenmode
    simulations, lumped element energy for transient simulations similar to eigenmode and
    frequency domain driven simulations.
  - Changed configuration file syntax to simplify support for multielement lumped ports,
    where each index for a multielement port should now use the `"Elements"` object to
    describe the attributes for each port element.
  - Changed configuration file keywords to better reflect meaning:
    `config["Boundaries"]["Current"]` => `config["Boundaries"]["SurfaceCurrent"]`, and
    `"UseGMG"`, `"UsePCShifted"`, `"MGCycleIts"`, and `"MGSmoothIts"` under
    `config["Solver"]["Linear"]`.
  - Changed geometric multigrid implementation to generalize across problem types (added
    for electrostatics) and use Jacobi-preconditioned Chebyshev smoothing with optional
    auxiliary space smoothing at each multigrid level as well. The auxiliary space matrices
    are constructed directly in H1 now to allow for matrix-free/partial-assembly support
    eventually. Geometric multigrid is turned on by default.
  - Added structured simulation metadata output in the form of a JSON file `palace.json`
    written to the directory specified by `config["Problem"]["Output"]`.
  - Added JSON Schema files for the configuration file format as well as a helper script
    to check a provided configuration file against the schema.
  - Added optional interface to GSLIB library which enables `"Probe"` functionality to
    sample the computed electric and magnetic fields at points in space.
  - Added preliminary support for builds using Spack. This includes an option in the build
    system for user-supplied dependencies as an alternative to the superbuild
    configuration.
  - Added updated submodules for superbuild, fixing a bug in SuperLU_DIST solver causing
    communication hangs for certain numbers of processors.

## [0.10.0] - 2022-10-04

  - Added interfaces to ARPACK and FEAST eigenvalue solvers.
  - Added divergence-free projection for eliminating spurious DC modes for eigenmode
    solves.
  - Added option for visualizing fields on mesh boundaries, output alongside the full 3D
    solution fields for ParaVeiew visualization.
  - Added real and imaginary fields output for complex-valued phasors, and electric and
    magnetic energy density fields.
  - Added convergence study for the cavity example application, and example Julia code for
    automated mesh generation, running of the solver, and postprocessing.
  - Fixed bugs in mesh preprocessing related to precision of nodal coordinates when
    distributing a serial mesh to each process.
  - Added option for `"Driven"` and `"Transient"` simulations to accelerate postprocessing
    by only considering port boundaries.
  - Added `-dry-run`/`--dry-run` command line option to check configuration file for errors
    and exit.
  - Changed dependency build process to rely less on PETSc build system, no longer give
    option to build BLAS/LAPACK libraries from source, added detection for OpenBLAS and AMD
    Optimizing CPU Libraries (AOCL) blis/libflame.
  - Fixed issues when compiling with Intel or Clang compilers.
  - Added CI test builds to test various build options and added easier default build
    options in CMake configuration.
  - Added `clang-format` and `JuliaFormatter` configurations for automated C++, Julia, and
    Markdown code formatting.

## [0.9.0] - 2022-07-11

  - Added region-based mesh refinement with box or sphere refinement regions.
  - Added new sparse direct solver interfaces to SuperLU_DIST and STRUMPACK libraries, to
    complement the existing MUMPS interface.
  - Changed configuration file keywords for linear solver and preconditioner parameters to
    make more options available to the user and clarify them.
  - Added check that all external boundary surface attributes must have an associated
    boundary condition specified in the configuration file (adds new `"PMC"` and
    `"ZeroCharge"` boundaries for natural boundary conditions).
  - Added advanced configuration options for GMRES/FGMRES/SLEPc eigenvalue solver
    orthogonalization, making CGS2 (classical GS with iterative refinement) the default.

## [0.8.0] - 2022-06-06

  - Added new comprehensive example applications and detailed tutorials in the
    documentation.
  - Added CI pipeline for build and regression testing.
  - Fixed bugs for shared library builds, which are now the default for dependency builds.
  - Added complex lumped port voltage and current output for computing impedance and
    admittance parameters from frequency domain driven simulations.
  - Fixed a bug in mesh parsers for COMSOL and Nastran formats for high-order hexahedra,
    prism, and pyramid element types.
  - Changed adaptive frequency sweep implementation to introduce optimizations which, in
    particular, speed up driven simulations with wave ports.
  - Fixed bug related to domain dielectric postprocessing and surface dielectric loss
    postprocessing now automatically detects correct side for substrate-air interfaces
    (always evaluates on vacuum side).

## [0.7.0] - 2022-03-25

  - Added adaptive fast frequency sweep implementation for frequency domain driven
    simulations, activated with `config["Solver"]["Driven"]["AdaptiveTol"] > 0.0`.
  - Changed ASCII file postprocessing to write out .csv files instead of generic whitespace
    delimited .txt for easier parsing.
  - Changed field output postprocessing for visualization to save the mesh in the original
    mesh length units (rather than nondimensionalized ones).
  - Added electric and magnetic field energy output to files as function of mode, frequency,
    time, or solution step, in `domain-E.csv`.
  - Added option to specify circuit R/L/C parameters for lumped port boundaries as an
    alternative to the surface Rs/Ls/Cs ones.
  - Added improved and expanded documentation.
  - Added new MFEM features, including support for ND and RT spaces on wedge or prism
    elements and bug fixes.

## [0.6.0] - 2022-02-17

  - Changed implementation of boundary conditions and excitations to do a better job
    separating spatial discretization and algebraic operators. This is also in preparation
    for future additions of boundary conditions which are not quadratic in the frequency
    such as wave ports, as well as linear algebra improvements.
  - Added a `config["Boundaries"]["Current"]` configuration file parameter to specify a
    surface current excitation, and removed the lumped port `"Termination"` option as it is
    no longer relevant. Magnetostatics simulations use this `"Current"` excitation rather
    than `"Port"` now.
  - Changed lumped port and surface current excitations to now use a unit circuit voltage
    and circuit current excitation, rather than unit electric field or surface current
    density.
  - Added numeric wave port boundaries for frequency domain driven simulations. To
    differentiate, lumped port boundaries are now specified using the keyword
    `"LumpedPort"` instead of just `"Port"` in the configuration file.
  - Fixed farfield boundaries to account for non-vacuum materials at the boundary and added
    second-order option for absorbing boundary condition (ABC).
  - Added finite conductivity surface impedance boundary condition, with optional thickness
    correction.
  - Added dielectric loss calculation specializations for metal-air, metal-substrate, and
    substrate-air interfaces in accordance with
    [this paper](https://aip.scitation.org/doi/10.1063/1.3637047).
  - Changed implementation of frequency domain linear algebra to eliminate the use of PETSc
    matrix types, relying instead on wrappers of the real and imaginary Hypre matrices
    making up a complex operator.
  - Added geometric multigrid AMS solvers (in two variants) using h- or p-coarsening, which
    employs either a specialized smoother for Nedelec space coarsening or geometric
    coarsening for the auxiliary space solves.
  - Changed build process to include PETSc as a submodule and configure as part the standard
    CMake build process.

## [0.5.0] - 2021-11-08

  - Changed postprocessing implementation which leads to some configuration file changes,
    namely `config["Domains"]["Postprocessing"]` and
    `config["Boundaries"]["Postprocessing"]`.
  - Changed some filenames for postprocessed quantities to be more intuitive.
  - Added dielectric (bulk and interface) loss calculations for all simulation types.
    Correctly handles two-sided internal surfaces using `"Side"` specification.
  - Added mutual capacitance matrix extraction to electrostatic solver.
  - Added built-in mesh support for COMSOL (`.mphbin` and `.mphtxt`) and Nastran (`.nas` and
    `.bdf`) mesh formats.
  - Removed Gmsh dependency for mesh format conversion.
  - Added some improvements to the default build flags and dependency build options.

## [0.4.0] - 2021-09-27

  - Added `"Capacitance"` and `"Inductance"` options to extract surface charges and fluxes
    in frequency and time domain simulation types.
  - Changed `"Transient"` solver implementation to use real-valued scalars (user must use a
    domain electrical conductivity as opposed to a loss tangent for loss modeling), for a
    roughly 2x performance improvement.
  - Added new MFEM features, including upgrades to high-order Nedelec element spaces on
    tetrahedra which no longer require global dof reordering.
  - Changed system matrix assembly to use Hypre P^T A P within MFEM and keep the full dense
    element matrices when the coefficient is nonzero (`skip_zeros = 0` always). The
    stiffness and mass matrices thus always share the same sparsity pattern now.

## [0.3.0] - 2021-09-02

  - Added electrostatic solver for capacitance matrix extraction.
  - Added `"Termination"` option for ports to allow for open or short circuiting but still
    enabling port postprocessing.
  - Changed timer to separate out time spent for disk I/O during initialization and
    postprocessing.
  - Added options to job wrappers for new instance types and subnet ID option.
  - Added changes from Hypre and MFEM dependencies to include improvements and bug fixes
    from those libraries.

## [0.2.0] - 2021-06-25

  - Added a proper [changelog](./CHANGELOG.md) for the project.
  - Added time domain solver with various excitation options to accompany existing frequency
    domain driven and eigenmode simulation types.
  - Added wrapper scripts in [`bin/`](./bin) for launching parallel simulations either
    interactively or as batch jobs using PBS.
  - Changed JSON configuration file keywords for frequency and time intervals.
  - Added domain conductivity models for normal and superconducting metals.
  - Fixed a bug for coaxial lumped port postprocessing.
  - Added visualization of surface currents on domain boundaries to accompany existing
    $\bm {E}$- and $\bm{B}$-field visualization.
  - Changed default length scale for nondimensionalization.
  - Changed default filenames for port-related postprocessed quantities.
  - Fixed many smaller issues and added various other improvements.

## [0.1.0] - 2020-11-03

  - Initial development release.<|MERGE_RESOLUTION|>--- conflicted
+++ resolved
@@ -45,15 +45,13 @@
   - Added adaptive time-stepping capability for transient simulations. The new ODE integrators
     rely on the SUNDIALS library and can be specified by setting the
     `config["Solver"]["Transient"]["Type"]` option to `"CVODE"` or `"ARKODE"`.
-<<<<<<< HEAD
+  - Added an option to use the complex-valued system matrix for the coarse level solve (sparse
+    direct solve) instead of the real-valued approximation. This can be specified with
+    `config["Solver"]["Linear"]["ComplexCoarseSolve"]`.
   - Added support for Floquet periodic boundary conditions with phase-delay constraints.
     The Floquet wave vector can be specified along with periodic boundaries in the
     `config["Boundaries"]["Periodic"]` configuration.
-=======
-  - Added an option to use the complex-valued system matrix for the coarse level solve (sparse
-    direct solve) instead of the real-valued approximation. This can be specified with
-    `config["Solver"]["Linear"]["ComplexCoarseSolve"]`.
->>>>>>> ceb21548
+
 
 ## [0.13.0] - 2024-05-20
 
