--- conflicted
+++ resolved
@@ -276,10 +276,6 @@
   "Git branch for external SUNDIALS build"
 )
 set(EXTERN_SUNDIALS_GIT_TAG
-<<<<<<< HEAD
-  "aaeab8d907c6b7dfca86041401fdc1448f35f826" CACHE STRING
-=======
   "5c53be85c88f63c5201c130b8cb2c686615cfb03" CACHE STRING
->>>>>>> fee05812
   "Git tag for external SUNDIALS build"
 )