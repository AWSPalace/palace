# Copyright Amazon.com, Inc. or its affiliates. All Rights Reserved.
# SPDX-License-Identifier: Apache-2.0

#
# Repository URLs and tags for external third-party dependencies
#

if(__extern_git_tags)
  return()
endif()
set(__extern_git_tags YES)

# ARPACK-NG
set(EXTERN_ARPACK_URL
  "https://github.com/opencollab/arpack-ng.git" CACHE STRING
  "URL for external ARPACK-NG build"
)
set(EXTERN_ARPACK_GIT_BRANCH
  "master" CACHE STRING
  "Git branch for external ARPACK-NG build"
)
set(EXTERN_ARPACK_GIT_TAG
  "804fa3149a0f773064198a8e883bd021832157ca" CACHE STRING
  "Git tag for external ARPACK-NG build"
)

# ButterflyPACK (for STRUMPACK)
set(EXTERN_BUTTERFLYPACK_URL
  "https://github.com/liuyangzhuan/ButterflyPACK.git" CACHE STRING
  "URL for external ButterflyPACK build"
)
set(EXTERN_BUTTERFLYPACK_GIT_BRANCH
  "master" CACHE STRING
  "Git branch for external ButterflyPACK build"
)
set(EXTERN_BUTTERFLYPACK_GIT_TAG
  "3ea057d9c00b319c854361e8d38b18f80b35d09c" CACHE STRING
  "Git tag for external ButterflyPACK build"
)

# GSLIB
set(EXTERN_GSLIB_URL
  "https://github.com/Nek5000/gslib.git" CACHE STRING
  "URL for external GSLIB build"
)
set(EXTERN_GSLIB_GIT_BRANCH
  "master" CACHE STRING
  "Git branch for external GSLIB build"
)
set(EXTERN_GSLIB_GIT_TAG
  "95acf5b42301d6cb48fda88d662f1d784b863089" CACHE STRING
  "Git tag for external GSLIB build"
)

# HYPRE (for MFEM)
set(EXTERN_HYPRE_URL
  "https://github.com/hypre-space/hypre.git" CACHE STRING
  "URL for external HYPRE build"
)
set(EXTERN_HYPRE_GIT_BRANCH
  "master" CACHE STRING
  "Git branch for external HYPRE build"
)
set(EXTERN_HYPRE_GIT_TAG
<<<<<<< HEAD
  "c49433c33ff11355fe56430df60e7ccddb48beb2" CACHE STRING
=======
  "e5f4984ea0cceb897d3d29516988f38996d7d07d" CACHE STRING
>>>>>>> ceb21548
  "Git tag for external HYPRE build"
)

# libCEED
set(EXTERN_LIBCEED_URL
  "https://github.com/CEED/libCEED.git" CACHE STRING
  "URL for external libCEED build"
)
set(EXTERN_LIBCEED_GIT_BRANCH
  "main" CACHE STRING
  "Git branch for external libCEED build"
)
set(EXTERN_LIBCEED_GIT_TAG
  "5a7f61ca9ae98f99006c9d3babed48bcc256dfea" CACHE STRING
  "Git tag for external libCEED build"
)

# LIBXSMM (for libCEED)
set(EXTERN_LIBXSMM_URL
  "https://github.com/hfp/libxsmm.git" CACHE STRING
  "URL for external LIBXSMM build"
)
set(EXTERN_LIBXSMM_GIT_BRANCH
  "main" CACHE STRING
  "Git branch for external LIBXSMM build"
)
set(EXTERN_LIBXSMM_GIT_TAG
<<<<<<< HEAD
  "21576f433cf47a8fe112b2336e744ed2d292b8d5" CACHE STRING
=======
  "b4514e4c52b6c735c30700992b1966e7c9dcdcae" CACHE STRING
>>>>>>> ceb21548
  "Git tag for external LIBXSMM build"
)

# MAGMA
set(EXTERN_MAGMA_URL
  "https://github.com/icl-utk-edu/magma.git" CACHE STRING
  "URL for external MAGMA build"
)
set(EXTERN_MAGMA_GIT_BRANCH
  "master" CACHE STRING
  "Git branch for external MAGMA build"
)
set(EXTERN_MAGMA_GIT_TAG
  "95903129f839bb401d9d9c53bd3d8e1b5e14c238" CACHE STRING
  "Git tag for external MAGMA build"
)

# METIS
set(EXTERN_METIS_URL
  "https://bitbucket.org/petsc/pkg-metis.git" CACHE STRING
  "URL for external METIS build"
)
set(EXTERN_METIS_GIT_BRANCH
  "master" CACHE STRING
  "Git branch for external METIS build"
)
set(EXTERN_METIS_GIT_TAG
  "69fb26dd042836aa16f26fb939b540c5ca71133d" CACHE STRING
  "Git tag for external METIS build"
)

# MFEM
set(EXTERN_MFEM_URL
  "https://github.com/mfem/mfem.git" CACHE STRING
  "URL for external MFEM build"
)
set(EXTERN_MFEM_GIT_BRANCH
  "master" CACHE STRING
  "Git branch for external MFEM build"
)
set(EXTERN_MFEM_GIT_TAG
<<<<<<< HEAD
  "9a9087e20b214cfb74f684429bd912e21b9381b3" CACHE STRING
=======
  "e2a20d381c3e180d77cd2ad32df30580f42c261b" CACHE STRING
>>>>>>> ceb21548
  "Git tag for external MFEM build"
)

# MUMPS
set(EXTERN_MUMPS_URL
  "https://github.com/scivision/mumps.git" CACHE STRING
  "URL for external MUMPS build"
)
set(EXTERN_MUMPS_GIT_BRANCH
  "main" CACHE STRING
  "Git branch for external MUMPS build"
)
set(EXTERN_MUMPS_GIT_TAG
  "0f50568b2fbd88413774d2ce1c88ab3851b24abe" CACHE STRING
  "Git tag for external MUMPS build"
)

# ParMETIS
set(EXTERN_PARMETIS_URL
  "https://bitbucket.org/petsc/pkg-parmetis.git" CACHE STRING
  "URL for external ParMETIS build"
)
set(EXTERN_PARMETIS_GIT_BRANCH
  "master" CACHE STRING
  "Git branch for external ParMETIS build"
)
set(EXTERN_PARMETIS_GIT_TAG
  "f5e3aab04fd5fe6e09fa02f885c1c29d349f9f8b" CACHE STRING
  "Git tag for external ParMETIS build"
)

# PETSc (for SLEPc)
set(EXTERN_PETSC_URL
  "https://gitlab.com/petsc/petsc.git" CACHE STRING
  "URL for external PETSc build"
)
set(EXTERN_PETSC_GIT_BRANCH
  "main" CACHE STRING
  "Git branch for external PETSc build"
)
set(EXTERN_PETSC_GIT_TAG
<<<<<<< HEAD
  "5c6379a48c3020eb2a4d9f04c3d028adfe8e6494" CACHE STRING
=======
  "ba43b2edcffc84c955e282b517bbd116334b0005" CACHE STRING
>>>>>>> ceb21548
  "Git tag for external PETSc build"
)

# ScaLAPACK (for STRUMPACK and MUMPS)
set(EXTERN_SCALAPACK_URL
  "https://github.com/Reference-ScaLAPACK/scalapack.git" CACHE STRING
  "URL for external ScaLAPACK build"
)
set(EXTERN_SCALAPACK_GIT_BRANCH
  "master" CACHE STRING
  "Git branch for external ScaLAPACK build"
)
set(EXTERN_SCALAPACK_GIT_TAG
  "25935e1a7e022ede9fd71bd86dcbaa7a3f1846b7" CACHE STRING
  "Git tag for external ScaLAPACK build"
)

# SLEPc
set(EXTERN_SLEPC_URL
  "https://gitlab.com/slepc/slepc.git" CACHE STRING
  "URL for external SLEPc build"
)
set(EXTERN_SLEPC_GIT_BRANCH
  "main" CACHE STRING
  "Git branch for external SLEPc build"
)
set(EXTERN_SLEPC_GIT_TAG
<<<<<<< HEAD
  "9af88572697b61d0164082ce67f8c8966cf92630" CACHE STRING
=======
  "616e8b6ac8dbb41a1dc314e5c099b8af246c688d" CACHE STRING
>>>>>>> ceb21548
  "Git tag for external SLEPc build"
)

# STRUMPACK
set(EXTERN_STRUMPACK_URL
  "https://github.com/pghysels/STRUMPACK.git" CACHE STRING
  "URL for external STRUMPACK build"
)
set(EXTERN_STRUMPACK_GIT_BRANCH
  "master" CACHE STRING
  "Git branch for external STRUMPACK build"
)
set(EXTERN_STRUMPACK_GIT_TAG
  "115b152be9a5d0d77846e3694f699c53c93fe394" CACHE STRING
  "Git tag for external STRUMPACK build"
)

# SuperLU_DIST
set(EXTERN_SUPERLU_URL
  "https://github.com/xiaoyeli/superlu_dist.git" CACHE STRING
  "URL for external SuperLU_DIST build"
)
set(EXTERN_SUPERLU_GIT_BRANCH
  "master" CACHE STRING
  "Git branch for external SuperLU_DIST build"
)
set(EXTERN_SUPERLU_GIT_TAG
  "fe0e4e8968c58309fd75b4d6999580c44fffc26d" CACHE STRING
  "Git tag for external SuperLU_DIST build"
)

# ZFP (for STRUMPACK)
set(EXTERN_ZFP_URL
  "https://github.com/LLNL/zfp.git" CACHE STRING
  "URL for external ZFP build"
)
set(EXTERN_ZFP_GIT_BRANCH
  "develop" CACHE STRING
  "Git branch for external ZFP build"
)
set(EXTERN_ZFP_GIT_TAG
  "71490d236e29af2968dc9e11f14cb46af37f1dd3" CACHE STRING
  "Git tag for external ZFP build"
)

# nlohmann/json
set(EXTERN_JSON_URL
  "https://github.com/nlohmann/json/releases/download/v3.11.3/json.tar.xz" CACHE STRING
  "URL for external nlohmann/json build"
)

# fmt
set(EXTERN_FMT_URL
  "https://github.com/fmtlib/fmt/releases/download/10.2.1/fmt-10.2.1.zip" CACHE STRING
  "URL for external fmt build"
)

# Eigen
set(EXTERN_EIGEN_URL
  "https://gitlab.com/libeigen/eigen/-/archive/3.4.0/eigen-3.4.0.tar.gz" CACHE STRING
  "URL for external Eigen build"
)

# SUNDIALS
set(EXTERN_SUNDIALS_URL
  "https://github.com/LLNL/sundials.git" CACHE STRING
  "URL for external SUNDIALS build"
)
set(EXTERN_SUNDIALS_GIT_BRANCH
  "main" CACHE STRING
  "Git branch for external SUNDIALS build"
)
set(EXTERN_SUNDIALS_GIT_TAG
  "0eff39663606f2ff280c4059a947ed62ae38180a" CACHE STRING
  "Git tag for external SUNDIALS build"
)<|MERGE_RESOLUTION|>--- conflicted
+++ resolved
@@ -62,11 +62,7 @@
   "Git branch for external HYPRE build"
 )
 set(EXTERN_HYPRE_GIT_TAG
-<<<<<<< HEAD
-  "c49433c33ff11355fe56430df60e7ccddb48beb2" CACHE STRING
-=======
   "e5f4984ea0cceb897d3d29516988f38996d7d07d" CACHE STRING
->>>>>>> ceb21548
   "Git tag for external HYPRE build"
 )
 
@@ -94,11 +90,7 @@
   "Git branch for external LIBXSMM build"
 )
 set(EXTERN_LIBXSMM_GIT_TAG
-<<<<<<< HEAD
-  "21576f433cf47a8fe112b2336e744ed2d292b8d5" CACHE STRING
-=======
   "b4514e4c52b6c735c30700992b1966e7c9dcdcae" CACHE STRING
->>>>>>> ceb21548
   "Git tag for external LIBXSMM build"
 )
 
@@ -140,11 +132,7 @@
   "Git branch for external MFEM build"
 )
 set(EXTERN_MFEM_GIT_TAG
-<<<<<<< HEAD
-  "9a9087e20b214cfb74f684429bd912e21b9381b3" CACHE STRING
-=======
   "e2a20d381c3e180d77cd2ad32df30580f42c261b" CACHE STRING
->>>>>>> ceb21548
   "Git tag for external MFEM build"
 )
 
@@ -186,11 +174,7 @@
   "Git branch for external PETSc build"
 )
 set(EXTERN_PETSC_GIT_TAG
-<<<<<<< HEAD
-  "5c6379a48c3020eb2a4d9f04c3d028adfe8e6494" CACHE STRING
-=======
   "ba43b2edcffc84c955e282b517bbd116334b0005" CACHE STRING
->>>>>>> ceb21548
   "Git tag for external PETSc build"
 )
 
@@ -218,11 +202,7 @@
   "Git branch for external SLEPc build"
 )
 set(EXTERN_SLEPC_GIT_TAG
-<<<<<<< HEAD
-  "9af88572697b61d0164082ce67f8c8966cf92630" CACHE STRING
-=======
   "616e8b6ac8dbb41a1dc314e5c099b8af246c688d" CACHE STRING
->>>>>>> ceb21548
   "Git tag for external SLEPc build"
 )
 
