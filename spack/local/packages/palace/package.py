# Copyright 2013-2024 Lawrence Livermore National Security, LLC and other
# Spack Project Developers. See the top-level COPYRIGHT file for details.
#
# SPDX-License-Identifier: (Apache-2.0 OR MIT)

from spack.package import *


class Palace(CMakePackage, CudaPackage, ROCmPackage):
    """3D finite element solver for computational electromagnetics"""

    tags = ["cem", "fem", "finite-elements", "hpc", "solver"]

    homepage = "https://github.com/awslabs/palace"
    git = "https://github.com/awslabs/palace.git"

    maintainers("sebastiangrimberg")

    version("develop", branch="main")

    # Note: 'cuda' and 'cuda_arch' variants are added by the CudaPackage
    # Note: 'rocm' and 'amdgpu_target' variants are added by the ROCmPackage
    variant("shared", default=True, description="Build shared libraries")
    variant("int64", default=False, description="Use 64 bit integers")
    variant("openmp", default=False, description="Use OpenMP for shared-memory parallelism")
    variant(
        "superlu-dist", default=True, description="Build with SuperLU_DIST sparse direct solver"
    )
    variant("strumpack", default=False, description="Build with STRUMPACK sparse direct solver")
    variant("sundials", default=True, description="Build with SUNDIALS differential/algebraic equations solver")
    variant("mumps", default=False, description="Build with MUMPS sparse direct solver")
    variant("slepc", default=True, description="Build with SLEPc eigenvalue solver")
    variant("arpack", default=False, description="Build with ARPACK eigenvalue solver")
    variant("libxsmm", default=True, description="Build with LIBXSMM backend for libCEED")
    variant("magma", default=True, description="Build with MAGMA backend for libCEED")
    variant(
        "gslib",
        default=True,
        description="Build with GSLIB library for high-order field interpolation",
    )

    # Dependencies
    depends_on("cmake@3.21:", type="build")
    depends_on("pkgconfig", type="build")
    depends_on("mpi")
    depends_on("zlib-api")
    depends_on("nlohmann-json")
    depends_on("fmt")
    depends_on("eigen")

    depends_on("metis@5:")
    depends_on("metis+shared", when="+shared")
    depends_on("metis~shared", when="~shared")
    depends_on("metis+int64", when="+int64")
    depends_on("metis~int64", when="~int64")

    depends_on("hypre~complex")
    depends_on("hypre+shared", when="+shared")
    depends_on("hypre~shared", when="~shared")
    depends_on("hypre+mixedint", when="+int64")
    depends_on("hypre~mixedint", when="~int64")
    depends_on("hypre+openmp", when="+openmp")
    depends_on("hypre~openmp", when="~openmp")

    with when("+superlu-dist"):
        depends_on("superlu-dist+shared", when="+shared")
        depends_on("superlu-dist~shared", when="~shared")
        depends_on("superlu-dist+int64", when="+int64")
        depends_on("superlu-dist~int64", when="~int64")
        depends_on("superlu-dist+openmp", when="+openmp")
        depends_on("superlu-dist~openmp", when="~openmp")

    with when("+strumpack"):
        depends_on("strumpack+butterflypack+zfp+parmetis")
        depends_on("strumpack+shared", when="+shared")
        depends_on("strumpack~shared", when="~shared")
        depends_on("strumpack+openmp", when="+openmp")
        depends_on("strumpack~openmp", when="~openmp")

    with when("+sundials"):
<<<<<<< HEAD
        depends_on("sundials@6.7.0")
=======
        depends_on("sundials")
>>>>>>> fee05812
        depends_on("sundials+shared", when="+shared")
        depends_on("sundials~shared", when="~shared")
        depends_on("sundials+openmp", when="+openmp")
        depends_on("sundials~openmp", when="~openmp")

    with when("+mumps"):
        depends_on("mumps+metis+parmetis")
        depends_on("mumps+shared", when="+shared")
        depends_on("mumps~shared", when="~shared")
        depends_on("mumps+openmp", when="+openmp")
        depends_on("mumps~openmp", when="~openmp")

    with when("+slepc"):
        depends_on("slepc")
        depends_on("petsc+mpi+double+complex")
        depends_on("petsc+shared", when="+shared")
        depends_on("petsc~shared", when="~shared")
        depends_on("petsc+int64", when="+int64")
        depends_on("petsc~int64", when="~int64")
        depends_on("petsc+openmp", when="+openmp")
        depends_on("petsc~openmp", when="~openmp")

    with when("+arpack"):
        depends_on("arpack-ng+mpi+icb@develop")
        depends_on("arpack-ng+shared", when="+shared")
        depends_on("arpack-ng~shared", when="~shared")

    with when("+libxsmm"):
        depends_on("libxsmm@=main")  # LIBXSMM has a older main-DATE version
        depends_on("libxsmm+shared", when="+shared")
        depends_on("libxsmm~shared", when="~shared")

    with when("+magma"):
        depends_on("magma")
        depends_on("magma+shared", when="+shared")
        depends_on("magma~shared", when="~shared")

    # Propagate CUDA architectures/AMD GPU targets down to dependencies (concretization
    # fails if we try to use == to propagate)
    with when("+cuda"):
        for arch in CudaPackage.cuda_arch_values:
            cuda_variant = f"+cuda cuda_arch={arch}"
            depends_on(f"hypre{cuda_variant}", when=f"{cuda_variant}")
            depends_on(f"superlu-dist{cuda_variant}", when=f"+superlu-dist{cuda_variant}")
            depends_on(f"strumpack{cuda_variant}", when=f"+strumpack{cuda_variant}")
            depends_on(f"sundials{cuda_variant}", when=f"+sundials{cuda_variant}")
<<<<<<< HEAD
            depends_on(f"slepc{cuda_variant} ^petsc{cuda_variant}", when=f"+slepc{cuda_variant}")
=======
            depends_on(f"slepc{cuda_variant}", when=f"+slepc{cuda_variant}")
            depends_on(f"petsc{cuda_variant}", when=f"+slepc{cuda_variant}")
>>>>>>> fee05812
            depends_on(f"magma{cuda_variant}", when=f"+magma{cuda_variant}")
    with when("+rocm"):
        for arch in ROCmPackage.amdgpu_targets:
            rocm_variant = f"+rocm amdgpu_target={arch}"
            depends_on(f"hypre{rocm_variant}", when=f"{rocm_variant}")
            depends_on(f"superlu-dist{rocm_variant}", when=f"+superlu-dist{rocm_variant}")
            depends_on(f"strumpack{rocm_variant}", when=f"+strumpack{rocm_variant}")
            depends_on(f"sundials{rocm_variant}", when=f"+sundials{rocm_variant}")
<<<<<<< HEAD
            depends_on(f"slepc{rocm_variant} ^petsc{rocm_variant}", when=f"+slepc{rocm_variant}")
=======
            depends_on(f"slepc{rocm_variant}", when=f"+slepc{rocm_variant}")
            depends_on(f"petsc{rocm_variant}", when=f"+slepc{rocm_variant}")
>>>>>>> fee05812
            depends_on(f"magma{rocm_variant}", when=f"+magma{rocm_variant}")

    # Palace always builds its own internal MFEM, libCEED, and GSLIB
    conflicts("mfem")
    conflicts("libceed")
    conflicts("gslib")

    # More dependency variant conflicts
    conflicts("^hypre+int64", msg="Palace uses HYPRE's mixedint option for 64 bit integers")
    conflicts("^mumps+int64", msg="Palace requires MUMPS without 64 bit integers")
    conflicts("^slepc+arpack", msg="Palace requires SLEPc without ARPACK")
    conflicts("+cuda+rocm", msg="PALACE_WITH_CUDA is not compatible with PALACE_WITH_HIP")

    def cmake_args(self):
        args = [
            self.define_from_variant("BUILD_SHARED_LIBS", "shared"),
            self.define_from_variant("PALACE_WITH_64BIT_INT", "int64"),
            self.define_from_variant("PALACE_WITH_OPENMP", "openmp"),
            self.define_from_variant("PALACE_WITH_SUPERLU", "superlu-dist"),
            self.define_from_variant("PALACE_WITH_STRUMPACK", "strumpack"),
            self.define_from_variant("PALACE_WITH_SUNDIALS", "sundials"),
            self.define_from_variant("PALACE_WITH_MUMPS", "mumps"),
            self.define_from_variant("PALACE_WITH_SLEPC", "slepc"),
            self.define_from_variant("PALACE_WITH_ARPACK", "arpack"),
            self.define_from_variant("PALACE_WITH_LIBXSMM", "libxsmm"),
            self.define_from_variant("PALACE_WITH_MAGMA", "magma"),
            self.define_from_variant("PALACE_WITH_GSLIB", "gslib"),
            self.define("PALACE_BUILD_EXTERNAL_DEPS", False),
        ]

        # Handle GPU builds
        args += [
            self.define_from_variant("PALACE_WITH_CUDA", "cuda"),
            self.define_from_variant("PALACE_WITH_HIP", "rocm"),
        ]
        if "+cuda" in self.spec and not "none" in self.spec.variants["cuda_arch"].value:
            args += [
                self.define(
                    "CMAKE_CUDA_ARCHITECTURES", ";".join(self.spec.variants["cuda_arch"].value)
                )
            ]
        if "+rocm" in self.spec and not "none" in self.spec.variants["amdgpu_target"].value:
            args += [
                self.define(
                    "CMAKE_HIP_ARCHITECTURES", ";".join(self.spec.variants["amdgpu_target"].value)
                )
            ]

        # HYPRE is always built with external BLAS/LAPACK
        args += [
            self.define("HYPRE_REQUIRED_PACKAGES", "LAPACK;BLAS"),
            self.define("BLAS_LIBRARIES", "{0}".format(self.spec["blas"].libs.joined(";"))),
            self.define("LAPACK_LIBRARIES", "{0}".format(self.spec["lapack"].libs.joined(";"))),
        ]

        # MPI compiler wrappers are not required, but MFEM test builds need to know to link
        # against MPI libraries
        if "+superlu-dist" in self.spec:
            args += [self.define("SuperLUDist_REQUIRED_PACKAGES", "LAPACK;BLAS;MPI")]
        if "+sundials" in self.spec:
            args += [self.define("SUNDIALS_REQUIRED_PACKAGES", "LAPACK;BLAS;MPI")]
        if "+strumpack" in self.spec:
            args += [self.define("STRUMPACK_REQUIRED_PACKAGES", "LAPACK;BLAS;MPI;MPI_Fortran")]
        if "+mumps" in self.spec:
            args += [self.define("MUMPS_REQUIRED_PACKAGES", "LAPACK;BLAS;MPI;MPI_Fortran")]

        # Allow internal libCEED build to find LIBXSMM, MAGMA
        if "+libxsmm" in self.spec:
            args += [self.define("LIBXSMM_DIR", self.spec["libxsmm"].prefix)]
        if "+magma" in self.spec:
            args += [self.define("MAGMA_DIR", self.spec["magma"].prefix)]

        return args

    def install(self, spec, prefix):
        # No install phase for Palace (always performed during build)
        pass<|MERGE_RESOLUTION|>--- conflicted
+++ resolved
@@ -78,11 +78,7 @@
         depends_on("strumpack~openmp", when="~openmp")
 
     with when("+sundials"):
-<<<<<<< HEAD
         depends_on("sundials@6.7.0")
-=======
-        depends_on("sundials")
->>>>>>> fee05812
         depends_on("sundials+shared", when="+shared")
         depends_on("sundials~shared", when="~shared")
         depends_on("sundials+openmp", when="+openmp")
@@ -129,12 +125,8 @@
             depends_on(f"superlu-dist{cuda_variant}", when=f"+superlu-dist{cuda_variant}")
             depends_on(f"strumpack{cuda_variant}", when=f"+strumpack{cuda_variant}")
             depends_on(f"sundials{cuda_variant}", when=f"+sundials{cuda_variant}")
-<<<<<<< HEAD
-            depends_on(f"slepc{cuda_variant} ^petsc{cuda_variant}", when=f"+slepc{cuda_variant}")
-=======
             depends_on(f"slepc{cuda_variant}", when=f"+slepc{cuda_variant}")
             depends_on(f"petsc{cuda_variant}", when=f"+slepc{cuda_variant}")
->>>>>>> fee05812
             depends_on(f"magma{cuda_variant}", when=f"+magma{cuda_variant}")
     with when("+rocm"):
         for arch in ROCmPackage.amdgpu_targets:
@@ -143,12 +135,8 @@
             depends_on(f"superlu-dist{rocm_variant}", when=f"+superlu-dist{rocm_variant}")
             depends_on(f"strumpack{rocm_variant}", when=f"+strumpack{rocm_variant}")
             depends_on(f"sundials{rocm_variant}", when=f"+sundials{rocm_variant}")
-<<<<<<< HEAD
-            depends_on(f"slepc{rocm_variant} ^petsc{rocm_variant}", when=f"+slepc{rocm_variant}")
-=======
             depends_on(f"slepc{rocm_variant}", when=f"+slepc{rocm_variant}")
             depends_on(f"petsc{rocm_variant}", when=f"+slepc{rocm_variant}")
->>>>>>> fee05812
             depends_on(f"magma{rocm_variant}", when=f"+magma{rocm_variant}")
 
     # Palace always builds its own internal MFEM, libCEED, and GSLIB
