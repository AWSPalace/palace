// Copyright Amazon.com, Inc. or its affiliates. All Rights Reserved.
// SPDX-License-Identifier: Apache-2.0

#include "vector.hpp"

#include <cstdint>
#include <random>
#include <mfem/general/forall.hpp>
#include "linalg/hypre.hpp"
#include "utils/omp.hpp"

namespace palace
{

ComplexVector::ComplexVector(int size) : xr(size), xi(size) {}

ComplexVector::ComplexVector(const ComplexVector &y) : ComplexVector(y.Size())
{
  UseDevice(y.UseDevice());
  Set(y);
}

ComplexVector::ComplexVector(const Vector &yr, const Vector &yi) : ComplexVector(yr.Size())
{
  MFEM_ASSERT(yr.Size() == yi.Size(),
              "Mismatch in dimension of real and imaginary parts in ComplexVector!");
  UseDevice(yr.UseDevice() || yi.UseDevice());
  Set(yr, yi);
}

ComplexVector::ComplexVector(const std::complex<mfem::real_t> *py, int size, bool on_dev)
  : ComplexVector(size)
{
  Set(py, size, on_dev);
}

ComplexVector::ComplexVector(Vector &y, int offset, int size)
{
  MakeRef(y, offset, size);
}

void ComplexVector::UseDevice(bool use_dev)
{
  xr.UseDevice(use_dev);
  xi.UseDevice(use_dev);
}

void ComplexVector::SetSize(int size)
{
  xr.SetSize(size);
  xi.SetSize(size);
}

void ComplexVector::MakeRef(Vector &y, int offset, int size)
{
  MFEM_ASSERT(y.Size() >= offset + 2 * size,
              "Insufficient storage for ComplexVector alias reference of the given size!");
  y.ReadWrite();  // Ensure memory is allocated on device before aliasing
  xr.MakeRef(y, offset, size);
  xi.MakeRef(y, offset + size, size);
}

void ComplexVector::Set(const ComplexVector &y)
{
  MFEM_ASSERT(y.Size() == Size(),
              "Mismatch in dimension of provided parts in ComplexVector!");
  Real() = y.Real();
  Imag() = y.Imag();
}

void ComplexVector::Set(const Vector &yr, const Vector &yi)
{
  MFEM_ASSERT(yr.Size() == yi.Size() && yr.Size() == Size(),
              "Mismatch in dimension of real and imaginary parts in ComplexVector!");
  Real() = yr;
  Imag() = yi;
}

void ComplexVector::Set(const std::complex<mfem::real_t> *py, int size, bool on_dev)
{
  MFEM_ASSERT(
      size == Size(),
      "Mismatch in dimension for array of std::complex<mfem::real_t> in ComplexVector!");
  auto SetImpl = [this](const mfem::real_t *Y, const int N, bool use_dev)
  {
    auto *XR = Real().Write(use_dev);
    auto *XI = Imag().Write(use_dev);
    mfem::forall_switch(use_dev, N,
                        [=] MFEM_HOST_DEVICE(int i)
                        {
                          XR[i] = Y[2 * i];
                          XI[i] = Y[2 * i + 1];
                        });
  };
  const bool use_dev = UseDevice();
  if (((!use_dev || !mfem::Device::Allows(mfem::Backend::DEVICE_MASK)) && !on_dev) ||
      (use_dev && mfem::Device::Allows(mfem::Backend::DEVICE_MASK) && on_dev))
  {
    // No copy (host pointer and not using device, or device pointer and using device).
    SetImpl(reinterpret_cast<const mfem::real_t *>(py), size, use_dev);
  }
  else if (!on_dev)
  {
    // Need copy from host to device (host pointer but using device).
    Vector y(2 * size);
    y.UseDevice(true);
    {
      auto *Y = y.HostWrite();
      PalacePragmaOmp(parallel for schedule(static))
      for (int i = 0; i < size; i++)
      {
        Y[2 * i] = py[i].real();
        Y[2 * i + 1] = py[i].imag();
      }
    }
    SetImpl(y.Read(use_dev), size, use_dev);
  }
  else
  {
    MFEM_ABORT("ComplexVector::Set using a device pointer is not implemented when MFEM is "
               "not configured to use the device!");
  }
}

void ComplexVector::Get(std::complex<mfem::real_t> *py, int size, bool on_dev) const
{
  MFEM_ASSERT(
      size == Size(),
      "Mismatch in dimension for array of std::complex<mfem::real_t> in ComplexVector!");
  auto GetImpl = [this](mfem::real_t *Y, const int N, bool use_dev)
  {
    const auto *XR = Real().Read(use_dev);
    const auto *XI = Imag().Read(use_dev);
    mfem::forall_switch(use_dev, N,
                        [=] MFEM_HOST_DEVICE(int i)
                        {
                          Y[2 * i] = XR[i];
                          Y[2 * i + 1] = XI[i];
                        });
  };
  const bool use_dev = UseDevice();
  if (((!use_dev || !mfem::Device::Allows(mfem::Backend::DEVICE_MASK)) && !on_dev) ||
      (use_dev && mfem::Device::Allows(mfem::Backend::DEVICE_MASK) && on_dev))
  {
    // No copy (host pointer and not using device, or device pointer and using device).
    GetImpl(reinterpret_cast<mfem::real_t *>(py), size, use_dev);
  }
  else if (!on_dev)
  {
    // Need copy from device to host (host pointer but using device).
    const auto *XR = Real().HostRead();
    const auto *XI = Imag().HostRead();
    PalacePragmaOmp(parallel for schedule(static))
    for (int i = 0; i < size; i++)
    {
      py[i].real(XR[i]);
      py[i].imag(XI[i]);
    }
  }
  else
  {
    MFEM_ABORT("ComplexVector::Get using a device pointer is not implemented when MFEM is "
               "not configured to use the device!");
  }
}

ComplexVector &ComplexVector::operator=(std::complex<mfem::real_t> s)
{
  Real() = s.real();
  Imag() = s.imag();
  return *this;
}

void ComplexVector::SetBlocks(const std::vector<const ComplexVector *> &y,
                              const std::vector<std::complex<mfem::real_t>> &s)
{
  MFEM_ASSERT(s.empty() || y.size() == s.size(),
              "Mismatch in dimension of vector blocks and scaling coefficients!");
  auto *XR = Real().Write();
  auto *XI = Imag().Write();
  int offset = 0;
  for (std::size_t b = 0; b < y.size(); b++)
  {
    MFEM_VERIFY(y[b] && ((b < y.size() - 1 && offset + y[b]->Size() < Size()) ||
                         (b == y.size() - 1 && offset + y[b]->Size() == Size())),
                "Mistmatch between sum of block dimensions and parent vector dimension!");
    const mfem::real_t sr = s.empty() ? 1.0 : s[b].real();
    const mfem::real_t si = s.empty() ? 0.0 : s[b].imag();
    const bool use_dev = UseDevice() || y[b]->UseDevice();
    const int N = y[b]->Size();
    const auto *YR = y[b]->Real().Read();
    const auto *YI = y[b]->Imag().Read();
    mfem::forall_switch(use_dev, N,
                        [=] MFEM_HOST_DEVICE(int i)
                        {
                          XR[i] = sr * YR[i] - si * YI[i];
                          XI[i] = si * YR[i] + sr * YI[i];
                        });
    XR += N;
    XI += N;
    offset += N;
  }
}

ComplexVector &ComplexVector::operator*=(std::complex<mfem::real_t> s)
{
  const mfem::real_t sr = s.real();
  const mfem::real_t si = s.imag();
  if (si == 0.0)
  {
    Real() *= sr;
    Imag() *= sr;
  }
  else
  {
    const bool use_dev = UseDevice();
    const int N = Size();
    auto *XR = Real().ReadWrite(use_dev);
    auto *XI = Imag().ReadWrite(use_dev);
    mfem::forall_switch(use_dev, N,
                        [=] MFEM_HOST_DEVICE(int i)
                        {
                          const auto t = si * XR[i] + sr * XI[i];
                          XR[i] = sr * XR[i] - si * XI[i];
                          XI[i] = t;
                        });
  }
  return *this;
}

void ComplexVector::Conj()
{
  Imag() *= -1.0;
}

void ComplexVector::Abs()
{
  const bool use_dev = UseDevice();
  const int N = Size();
  auto *XR = Real().ReadWrite(use_dev);
  auto *XI = Imag().ReadWrite(use_dev);
  mfem::forall_switch(use_dev, N,
                      [=] MFEM_HOST_DEVICE(int i)
                      {
                        XR[i] = std::sqrt(XR[i] * XR[i] + XI[i] * XI[i]);
                        XI[i] = 0.0;
                      });
}

void ComplexVector::Reciprocal()
{
  const bool use_dev = UseDevice();
  const int N = Size();
  auto *XR = Real().ReadWrite(use_dev);
  auto *XI = Imag().ReadWrite(use_dev);
  mfem::forall_switch(use_dev, N,
                      [=] MFEM_HOST_DEVICE(int i)
                      {
                        const auto s = 1.0 / (XR[i] * XR[i] + XI[i] * XI[i]);
                        XR[i] *= s;
                        XI[i] *= -s;
                      });
}

std::complex<mfem::real_t> ComplexVector::Dot(const ComplexVector &y) const
{
  return {(Real() * y.Real()) + (Imag() * y.Imag()),
          (this == &y) ? mfem::real_t(0.0) : ((Imag() * y.Real()) - (Real() * y.Imag()))};
}

std::complex<mfem::real_t> ComplexVector::TransposeDot(const ComplexVector &y) const
{
  return {(Real() * y.Real()) - (Imag() * y.Imag()),
          (this == &y) ? (mfem::real_t(2.0) * (Imag() * y.Real()))
                       : ((Imag() * y.Real()) + (Real() * y.Imag()))};
}

void ComplexVector::AXPY(std::complex<mfem::real_t> alpha, const ComplexVector &x)
{
  AXPY(alpha, x.Real(), x.Imag(), Real(), Imag());
}

void ComplexVector::AXPY(std::complex<mfem::real_t> alpha, const Vector &xr,
                         const Vector &xi, Vector &yr, Vector &yi)
{
  const bool use_dev = yr.UseDevice() || xr.UseDevice();
  const int N = yr.Size();
  const mfem::real_t ar = alpha.real();
  const mfem::real_t ai = alpha.imag();
  const auto *XR = xr.Read(use_dev);
  const auto *XI = xi.Read(use_dev);
  auto *YR = yr.ReadWrite(use_dev);
  auto *YI = yi.ReadWrite(use_dev);
  if (ai == 0.0)
  {
    mfem::forall_switch(use_dev, N,
                        [=] MFEM_HOST_DEVICE(int i)
                        {
                          YR[i] += ar * XR[i];
                          YI[i] += ar * XI[i];
                        });
  }
  else
  {
    mfem::forall_switch(use_dev, N,
                        [=] MFEM_HOST_DEVICE(int i)
                        {
                          const auto t = ai * XR[i] + ar * XI[i];
                          YR[i] += ar * XR[i] - ai * XI[i];
                          YI[i] += t;
                        });
  }
}

void ComplexVector::AXPBY(std::complex<mfem::real_t> alpha, const ComplexVector &x,
                          std::complex<mfem::real_t> beta)
{
  AXPBY(alpha, x.Real(), x.Imag(), beta, Real(), Imag());
}

void ComplexVector::AXPBY(std::complex<mfem::real_t> alpha, const Vector &xr,
                          const Vector &xi, std::complex<mfem::real_t> beta, Vector &yr,
                          Vector &yi)
{
  const bool use_dev = yr.UseDevice() || xr.UseDevice();
  const int N = yr.Size();
  const mfem::real_t ar = alpha.real();
  const mfem::real_t ai = alpha.imag();
  const auto *XR = xr.Read(use_dev);
  const auto *XI = xi.Read(use_dev);
  if (beta == mfem::real_t(0.0))
  {
    auto *YR = yr.Write(use_dev);
    auto *YI = yi.Write(use_dev);
    if (ai == 0.0)
    {
      mfem::forall_switch(use_dev, N,
                          [=] MFEM_HOST_DEVICE(int i)
                          {
                            YR[i] = ar * XR[i];
                            YI[i] = ar * XI[i];
                          });
    }
    else
    {
      mfem::forall_switch(use_dev, N,
                          [=] MFEM_HOST_DEVICE(int i)
                          {
                            const auto t = ai * XR[i] + ar * XI[i];
                            YR[i] = ar * XR[i] - ai * XI[i];
                            YI[i] = t;
                          });
    }
  }
  else
  {
    const mfem::real_t br = beta.real();
    const mfem::real_t bi = beta.imag();
    auto *YR = yr.ReadWrite(use_dev);
    auto *YI = yi.ReadWrite(use_dev);
    if (ai == 0.0 && bi == 0.0)
    {
      mfem::forall_switch(use_dev, N,
                          [=] MFEM_HOST_DEVICE(int i)
                          {
                            YR[i] = ar * XR[i] + br * YR[i];
                            YI[i] = ar * XI[i] + br * YI[i];
                          });
    }
    else
    {
      mfem::forall_switch(use_dev, N,
                          [=] MFEM_HOST_DEVICE(int i)
                          {
                            const auto t =
                                ai * XR[i] + ar * XI[i] + bi * YR[i] + br * YI[i];
                            YR[i] = ar * XR[i] - ai * XI[i] + br * YR[i] - bi * YI[i];
                            YI[i] = t;
                          });
    }
  }
}

void ComplexVector::AXPBYPCZ(std::complex<mfem::real_t> alpha, const ComplexVector &x,
                             std::complex<mfem::real_t> beta, const ComplexVector &y,
                             std::complex<mfem::real_t> gamma)
{
  AXPBYPCZ(alpha, x.Real(), x.Imag(), beta, y.Real(), y.Imag(), gamma, Real(), Imag());
}

void ComplexVector::AXPBYPCZ(std::complex<mfem::real_t> alpha, const Vector &xr,
                             const Vector &xi, std::complex<mfem::real_t> beta,
                             const Vector &yr, const Vector &yi,
                             std::complex<mfem::real_t> gamma, Vector &zr, Vector &zi)
{
  const bool use_dev = zr.UseDevice() || xr.UseDevice() || yr.UseDevice();
  const int N = zr.Size();
  const mfem::real_t ar = alpha.real();
  const mfem::real_t ai = alpha.imag();
  const mfem::real_t br = beta.real();
  const mfem::real_t bi = beta.imag();
  const auto *XR = xr.Read(use_dev);
  const auto *XI = xi.Read(use_dev);
  const auto *YR = yr.Read(use_dev);
  const auto *YI = yi.Read(use_dev);
  if (gamma == mfem::real_t(0.0))
  {
    auto *ZR = zr.Write(use_dev);
    auto *ZI = zi.Write(use_dev);
    if (ai == 0.0 && bi == 0.0)
    {
      mfem::forall_switch(use_dev, N,
                          [=] MFEM_HOST_DEVICE(int i)
                          {
                            ZR[i] = ar * XR[i] + br * YR[i];
                            ZI[i] = ar * XI[i] + br * YI[i];
                          });
    }
    else
    {
      mfem::forall_switch(use_dev, N,
                          [=] MFEM_HOST_DEVICE(int i)
                          {
                            const auto t =
                                ai * XR[i] + ar * XI[i] + bi * YR[i] + br * YI[i];
                            ZR[i] = ar * XR[i] - ai * XI[i] + br * YR[i] - bi * YI[i];
                            ZI[i] = t;
                          });
    }
  }
  else
  {
    const mfem::real_t gr = gamma.real();
    const mfem::real_t gi = gamma.imag();
    auto *ZR = zr.ReadWrite(use_dev);
    auto *ZI = zi.ReadWrite(use_dev);
    if (ai == 0.0 && bi == 0.0 && gi == 0.0)
    {
      mfem::forall_switch(use_dev, N,
                          [=] MFEM_HOST_DEVICE(int i)
                          {
                            ZR[i] = ar * XR[i] + br * YR[i] + gr * ZR[i];
                            ZI[i] = ar * XI[i] + br * YI[i] + gr * ZI[i];
                          });
    }
    else
    {
      mfem::forall_switch(use_dev, N,
                          [=] MFEM_HOST_DEVICE(int i)
                          {
                            const auto t = ai * XR[i] + ar * XI[i] + bi * YR[i] +
                                           br * YI[i] + gi * ZR[i] + gr * ZI[i];
                            ZR[i] = ar * XR[i] - ai * XI[i] + br * YR[i] - bi * YI[i] +
                                    gr * ZR[i] - gi * ZI[i];
                            ZI[i] = t;
                          });
    }
  }
}

namespace linalg
{

template <>
void SetSubVector(Vector &x, const mfem::Array<int> &rows, mfem::real_t s)
{
  const bool use_dev = x.UseDevice();
  const int N = rows.Size();
  const mfem::real_t sr = s;
  const auto *idx = rows.Read(use_dev);
  auto *X = x.ReadWrite(use_dev);
  mfem::forall_switch(use_dev, N,
                      [=] MFEM_HOST_DEVICE(int i)
                      {
                        const auto id = idx[i];
                        X[id] = sr;
                      });
}

template <>
void SetSubVector(ComplexVector &x, const mfem::Array<int> &rows, mfem::real_t s)
{
  const bool use_dev = x.UseDevice();
  const int N = rows.Size();
  const mfem::real_t sr = s;
  const auto *idx = rows.Read(use_dev);
  auto *XR = x.Real().ReadWrite(use_dev);
  auto *XI = x.Imag().ReadWrite(use_dev);
  mfem::forall_switch(use_dev, N,
                      [=] MFEM_HOST_DEVICE(int i)
                      {
                        const int id = idx[i];
                        XR[id] = sr;
                        XI[id] = 0.0;
                      });
}

template <>
void SetSubVector(Vector &x, const mfem::Array<int> &rows, const Vector &y)
{
  const bool use_dev = x.UseDevice();
  const int N = rows.Size();
  const auto *idx = rows.Read(use_dev);
  const auto *Y = y.Read(use_dev);
  auto *X = x.ReadWrite(use_dev);
  mfem::forall_switch(use_dev, N,
                      [=] MFEM_HOST_DEVICE(int i)
                      {
                        const int id = idx[i];
                        X[id] = Y[id];
                      });
}

template <>
void SetSubVector(ComplexVector &x, const mfem::Array<int> &rows, const ComplexVector &y)
{
  const bool use_dev = x.UseDevice();
  const int N = rows.Size();
  const auto *idx = rows.Read(use_dev);
  const auto *YR = y.Real().Read(use_dev);
  const auto *YI = y.Imag().Read(use_dev);
  auto *XR = x.Real().ReadWrite(use_dev);
  auto *XI = x.Imag().ReadWrite(use_dev);
  mfem::forall_switch(use_dev, N,
                      [=] MFEM_HOST_DEVICE(int i)
                      {
                        const int id = idx[i];
                        XR[id] = YR[id];
                        XI[id] = YI[id];
                      });
}

template <>
<<<<<<< HEAD
void SetSubVector(Vector &x, int start, int end, mfem::real_t s)
=======
void SetSubVector(Vector &x, int start, const Vector &y)
{
  const bool use_dev = x.UseDevice();
  const int N = y.Size();
  MFEM_ASSERT(start >= 0 && start + N <= x.Size(), "Invalid range for SetSubVector!");
  const auto *Y = y.Read(use_dev);
  auto *X = x.ReadWrite(use_dev);
  mfem::forall_switch(use_dev, N,
                      [=] MFEM_HOST_DEVICE(int i)
                      {
                        const int id = start + i;
                        X[id] = Y[i];
                      });
}

template <>
void SetSubVector(ComplexVector &x, int start, const ComplexVector &y)
{
  const bool use_dev = x.UseDevice();
  const int N = y.Size();
  MFEM_ASSERT(start >= 0 && start + N <= x.Size(), "Invalid range for SetSubVector!");
  const auto *YR = y.Real().Read(use_dev);
  const auto *YI = y.Imag().Read(use_dev);
  auto *XR = x.Real().ReadWrite(use_dev);
  auto *XI = x.Imag().ReadWrite(use_dev);
  mfem::forall_switch(use_dev, N,
                      [=] MFEM_HOST_DEVICE(int i)
                      {
                        const int id = start + i;
                        XR[id] = YR[i];
                        XI[id] = YI[i];
                      });
}

template <>
void SetSubVector(Vector &x, int start, int end, double s)
>>>>>>> ceb21548
{
  const bool use_dev = x.UseDevice();
  MFEM_ASSERT(start >= 0 && end <= x.Size() && start <= end,
              "Invalid range for SetSubVector!");
  const int N = end - start;
  const mfem::real_t sr = s;
  auto *X = x.ReadWrite(use_dev) + start;
  mfem::forall_switch(use_dev, N, [=] MFEM_HOST_DEVICE(int i) { X[i] = sr; });
}

template <>
void SetSubVector(ComplexVector &x, int start, int end, mfem::real_t s)
{
  const bool use_dev = x.UseDevice();
  MFEM_ASSERT(start >= 0 && end <= x.Size() && start <= end,
              "Invalid range for SetSubVector!");
  const int N = end - start;
  const mfem::real_t sr = s;
  auto *XR = x.Real().ReadWrite(use_dev) + start;
  auto *XI = x.Imag().ReadWrite(use_dev) + start;
  mfem::forall_switch(use_dev, N,
                      [=] MFEM_HOST_DEVICE(int i)
                      {
                        XR[i] = sr;
                        XI[i] = 0.0;
                      });
}

template <>
void SetRandom(MPI_Comm comm, Vector &x, int seed)
{
  if (seed == 0)
  {
    std::vector<std::uint32_t> seeds(1);
    std::seed_seq seed_gen{Mpi::Rank(comm)};
    seed_gen.generate(seeds.begin(), seeds.end());
    seed = static_cast<int>(seeds[0]);
  }
  x.Randomize(seed);  // On host always
}

template <>
void SetRandomReal(MPI_Comm comm, Vector &x, int seed)
{
  SetRandom(comm, x, seed);
}

template <>
void SetRandomSign(MPI_Comm comm, Vector &x, int seed)
{
  SetRandom(comm, x, seed);
  const bool use_dev = x.UseDevice();
  const int N = x.Size();
  auto *X = x.ReadWrite(use_dev);
  mfem::forall_switch(use_dev, N, [=] MFEM_HOST_DEVICE(int i)
                      { X[i] = (X[i] > 0.0) ? 1.0 : ((X[i] < 0.0) ? -1.0 : 0.0); });
}

template <>
void SetRandom(MPI_Comm comm, ComplexVector &x, int seed)
{
  if (seed == 0)
  {
    std::vector<std::uint32_t> seeds(2);
    std::seed_seq seed_gen{2 * Mpi::Rank(comm), 2 * Mpi::Rank(comm) + 1};
    seed_gen.generate(seeds.begin(), seeds.end());
    SetRandom(comm, x.Real(), static_cast<int>(seeds[0]));
    SetRandom(comm, x.Imag(), static_cast<int>(seeds[1]));
  }
  else
  {
    SetRandom(comm, x.Real(), seed);
    SetRandom(comm, x.Imag(), seed);
  }
}

template <>
void SetRandomReal(MPI_Comm comm, ComplexVector &x, int seed)
{
  SetRandom(comm, x.Real(), seed);
  x.Imag() = 0.0;
}

template <>
void SetRandomSign(MPI_Comm comm, ComplexVector &x, int seed)
{
  SetRandom(comm, x, seed);
  const bool use_dev = x.UseDevice();
  const int N = x.Size();
  auto *XR = x.Real().ReadWrite(use_dev);
  auto *XI = x.Imag().ReadWrite(use_dev);
  mfem::forall_switch(use_dev, N,
                      [=] MFEM_HOST_DEVICE(int i)
                      {
                        XR[i] = (XR[i] > 0.0) ? 1.0 : ((XR[i] < 0.0) ? -1.0 : 0.0);
                        XI[i] = (XI[i] > 0.0) ? 1.0 : ((XI[i] < 0.0) ? -1.0 : 0.0);
                      });
}

mfem::real_t LocalDot(const Vector &x, const Vector &y)
{
  static hypre::HypreVector X, Y;
  MFEM_ASSERT(x.Size() == y.Size(), "Size mismatch for vector inner product!");
  X.Update(x);
  Y.Update(y);
  return hypre_SeqVectorInnerProd(X, Y);
}

std::complex<mfem::real_t> LocalDot(const ComplexVector &x, const ComplexVector &y)
{
  if (&x == &y)
  {
    return {LocalDot(x.Real(), y.Real()) + LocalDot(x.Imag(), y.Imag()), 0.0};
  }
  else
  {
    return {LocalDot(x.Real(), y.Real()) + LocalDot(x.Imag(), y.Imag()),
            LocalDot(x.Imag(), y.Real()) - LocalDot(x.Real(), y.Imag())};
  }
}

mfem::real_t LocalSum(const Vector &x)
{
  static hypre::HypreVector X;
  X.Update(x);
  return hypre_SeqVectorSumElts(X);
}

std::complex<mfem::real_t> LocalSum(const ComplexVector &x)
{
  return {LocalSum(x.Real()), LocalSum(x.Imag())};
}

template <>
void AXPY(mfem::real_t alpha, const Vector &x, Vector &y)
{
  if (alpha == 1.0)
  {
    y += x;
  }
  else
  {
    y.Add(alpha, x);
  }
}

template <>
void AXPY(mfem::real_t alpha, const ComplexVector &x, ComplexVector &y)
{
  y.AXPY(alpha, x);
}

template <>
void AXPY(std::complex<mfem::real_t> alpha, const ComplexVector &x, ComplexVector &y)
{
  y.AXPY(alpha, x);
}

template <>
void AXPBY(mfem::real_t alpha, const Vector &x, mfem::real_t beta, Vector &y)
{
  add(alpha, x, beta, y, y);
}

template <>
void AXPBY(std::complex<mfem::real_t> alpha, const ComplexVector &x,
           std::complex<mfem::real_t> beta, ComplexVector &y)
{
  y.AXPBY(alpha, x, beta);
}

template <>
void AXPBY(mfem::real_t alpha, const ComplexVector &x, mfem::real_t beta, ComplexVector &y)
{
  y.AXPBY(alpha, x, beta);
}

template <>
void AXPBYPCZ(mfem::real_t alpha, const Vector &x, mfem::real_t beta, const Vector &y,
              mfem::real_t gamma, Vector &z)
{
  if (gamma == 0.0)
  {
    add(alpha, x, beta, y, z);
  }
  else
  {
    AXPBY(alpha, x, gamma, z);
    z.Add(beta, y);
  }
}

template <>
void AXPBYPCZ(std::complex<mfem::real_t> alpha, const ComplexVector &x,
              std::complex<mfem::real_t> beta, const ComplexVector &y,
              std::complex<mfem::real_t> gamma, ComplexVector &z)
{
  z.AXPBYPCZ(alpha, x, beta, y, gamma);
}

template <>
void AXPBYPCZ(mfem::real_t alpha, const ComplexVector &x, mfem::real_t beta,
              const ComplexVector &y, mfem::real_t gamma, ComplexVector &z)
{
  z.AXPBYPCZ(alpha, x, beta, y, gamma);
}

void Sqrt(Vector &x, mfem::real_t s)
{
  const bool use_dev = x.UseDevice();
  const int N = x.Size();
  auto *X = x.ReadWrite(use_dev);
  mfem::forall_switch(use_dev, N,
                      [=] MFEM_HOST_DEVICE(int i) { X[i] = std::sqrt(X[i] * s); });
}

}  // namespace linalg

}  // namespace palace<|MERGE_RESOLUTION|>--- conflicted
+++ resolved
@@ -531,9 +531,6 @@
 }
 
 template <>
-<<<<<<< HEAD
-void SetSubVector(Vector &x, int start, int end, mfem::real_t s)
-=======
 void SetSubVector(Vector &x, int start, const Vector &y)
 {
   const bool use_dev = x.UseDevice();
@@ -569,8 +566,7 @@
 }
 
 template <>
-void SetSubVector(Vector &x, int start, int end, double s)
->>>>>>> ceb21548
+void SetSubVector(Vector &x, int start, int end, mfem::real_t s)
 {
   const bool use_dev = x.UseDevice();
   MFEM_ASSERT(start >= 0 && end <= x.Size() && start <= end,
