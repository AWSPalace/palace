--- conflicted
+++ resolved
@@ -1706,22 +1706,6 @@
 namespace
 {
 
-<<<<<<< HEAD
-// Compute the centroid of a set of vertices.
-mfem::Vector ComputeCentroid(std::unique_ptr<mfem::Mesh> &mesh,
-                             const std::unordered_set<int> &vertidxs)
-{
-  const int sdim = mesh->SpaceDimension();
-  mfem::Vector centroid(sdim);
-  centroid = 0.0;
-  for (const int v : vertidxs)
-  {
-    mfem::Vector coord(mesh->GetVertex(v), 3);
-    centroid += coord;
-  }
-  centroid /= (double)vertidxs.size();
-  return centroid;
-=======
 // Compute the centroid of a container of vertices.
 template <typename T>
 mfem::Vector ComputeCentroid(const std::unique_ptr<mfem::Mesh> &mesh, const T &vertidxs)
@@ -1735,158 +1719,10 @@
     c++;
   }
   return centroid /= c;
->>>>>>> 7a70b562
 }
 
 // Compute the normal vector for a set of elements. If "inside" is true, normal will
 // point inside the mesh, otherwise it will point outside the mesh.
-<<<<<<< HEAD
-mfem::Vector ComputeNormal(std::unique_ptr<mfem::Mesh> &mesh,
-                           const std::unordered_set<int> &elem_set, bool inside,
-                           bool check_planar = true)
-{
-  const int sdim = mesh->SpaceDimension();
-  mfem::IsoparametricTransformation T;
-  mfem::Vector loc_normal(sdim), normal(sdim);
-  normal = 0.0;
-  int count = 0;
-
-  auto UpdateNormal = [&](int el, mfem::ElementTransformation &T)
-  {
-    // Compute normal.
-    const mfem::IntegrationPoint &ip = mfem::Geometries.GetCenter(T.GetGeometryType());
-    T.SetIntPoint(&ip);
-    mfem::CalcOrtho(T.Jacobian(), loc_normal);
-
-    // Normalize it.
-    loc_normal /= loc_normal.Norml2();
-
-    // To find if the normal is pointing inside or outside the mesh,
-    // we compare the boundary element position to its adjacent element.
-    mfem::Array<int> vert_bdr;
-    mesh->GetBdrElementVertices(el, vert_bdr);
-    mfem::Vector bdr_elem_center(sdim), adj_elem_center(sdim);
-    mfem::Vector bdr_elem_offset_p(sdim), bdr_elem_offset_n(sdim);
-    bdr_elem_center = 0.0;
-    for (int j = 0; j < vert_bdr.Size(); j++)
-    {
-      mfem::Vector coord(mesh->GetVertex(vert_bdr[j]), sdim);
-      bdr_elem_center += coord;
-    }
-    bdr_elem_center /= vert_bdr.Size();
-
-    int eladj, info;
-    mesh->GetBdrElementAdjacentElement(el, eladj, info);
-    mesh->GetElementCenter(eladj, adj_elem_center);
-
-    bdr_elem_offset_p = bdr_elem_center;
-    bdr_elem_offset_p += loc_normal;
-    bdr_elem_offset_n = bdr_elem_center;
-    bdr_elem_offset_n -= loc_normal;
-    if (inside && (adj_elem_center.DistanceTo(bdr_elem_offset_n) <
-                   adj_elem_center.DistanceTo(bdr_elem_offset_p)))
-    {
-      loc_normal *= -1.0;
-    }
-    if (!inside && (adj_elem_center.DistanceTo(bdr_elem_offset_p) <
-                    adj_elem_center.DistanceTo(bdr_elem_offset_n)))
-    {
-      loc_normal *= -1.0;
-    }
-
-    // Check if the boundary is planar by comparing the current element's
-    // normal to the average normal (accumulated so far).
-    if (count > 0 && check_planar)
-    {
-      mfem::Vector diff(sdim);
-      diff = normal;
-      diff /= count;
-      diff -= loc_normal;
-      MFEM_VERIFY(diff.Norml2() < 1e-8,
-                  "Periodic boundary mapping is only supported for planar boundaries.");
-    }
-    normal += loc_normal;
-
-    count++;
-  };
-
-  for (const int elem : elem_set)
-  {
-    mesh->GetBdrElementTransformation(elem, &T);
-    UpdateNormal(elem, T);
-  }
-  normal /= count;
-  return normal;
-}
-
-// Identify up to four unique points within a set.
-// 1. The centroid of the set.
-// 2. A point offset from the centroid by 1 mesh unit in the normal direction.
-// 3. The farthest point with a unique distance from the centroid.
-// 4. The 2nd-farthest point with a unique distance from the centroid.
-std::vector<mfem::Vector> FindUniquePoints(std::unique_ptr<mfem::Mesh> &mesh,
-                                           const std::unordered_set<int> &vertidxs,
-                                           const mfem::Vector &centroid,
-                                           const mfem::Vector &normal,
-                                           const double &mesh_dim, const double &tol = 1e-6)
-{
-  const int sdim = mesh->SpaceDimension();
-  std::vector<mfem::Vector> unique_pts;
-
-  // For each point, compute its distance to the centroid.
-  mfem::Vector coord(sdim);
-  std::map<int, std::unordered_set<int>, std::greater<int>> dist2points;
-  for (const int v : vertidxs)
-  {
-    coord = mesh->GetVertex(v);
-    double dist = coord.DistanceTo(centroid);
-    // Convert dist to integer to avoid floating point differences.
-    dist2points[std::round(dist / mesh_dim * 1e8)].insert(v);
-  }
-
-  // Loop over the distances, points chosen have a unique distance and are not collinear.
-  // Centroid is always considered a unique point.
-  unique_pts.push_back(centroid);
-  mfem::Vector cross_product(sdim);
-  for (const auto &[dist, pts_set] : dist2points)
-  {
-    // Only consider unique non-zero distances.
-    if (pts_set.size() == 1 && dist > 0)
-    {
-      int v = *pts_set.begin();
-      coord = mesh->GetVertex(v);
-      unique_pts.push_back(coord);  // Add point.
-      // Once we have 3 points, check for collinearity
-      if (unique_pts.size() == 3)
-      {
-        // v1 = P2 - P1, v2 = P3 - P1.
-        mfem::Vector v1(sdim), v2(sdim);
-        v1 = unique_pts[1];
-        v1 -= unique_pts[0];
-        v2 = unique_pts[2];
-        v2 -= unique_pts[0];
-        v1.cross3D(v2, cross_product);
-        // If cross product is ~0, points are collinear. Remove last point and continue
-        // loop.
-        if (cross_product.Norml2() < tol)
-        {
-          unique_pts.pop_back();
-        }
-        else
-        {
-          break;
-        }
-      }
-    }
-  }
-
-  // Add point offset from centroid in normal direction.
-  coord = centroid;
-  coord += normal;
-  unique_pts.push_back(coord);
-
-  return unique_pts;
-=======
 template <typename T>
 mfem::Vector ComputeNormal(const std::unique_ptr<mfem::Mesh> &mesh, const T &elem_set,
                            bool inside, bool check_planar = true)
@@ -2046,7 +1882,6 @@
   }
   A(3, 3) = 1.0;
   return A;
->>>>>>> 7a70b562
 }
 
 // Use 4 point pairs (donor, receiver) to compute the affine transformation matrix.
@@ -2083,42 +1918,6 @@
   transformation(3, 3) = 1.0;
 }
 
-<<<<<<< HEAD
-// Calculate the rotation matrix between two vectors.
-void ComputeRotation(const mfem::Vector &normal1, const mfem::Vector &normal2,
-                     mfem::DenseMatrix &transformation)
-{
-  mfem::DenseMatrix R(3), vx(3), vx2(3);
-
-  mfem::Vector v(normal1.Size());
-  normal1.cross3D(normal2, v);
-  double s = v.Norml2();
-  double c = normal1 * normal2;
-
-  vx(0, 1) = -v[2];
-  vx(0, 2) = v[1];
-  vx(1, 0) = v[2];
-  vx(1, 2) = -v[0];
-  vx(2, 0) = -v[1];
-  vx(2, 1) = v[0];
-
-  R(0, 0) = R(1, 1) = R(2, 2) = 1.0;
-  R += vx;
-  Mult(vx, vx, vx2);
-  vx2.Set(1.0 / (1.0 + c), vx2);
-  R += vx2;
-
-  for (int i = 0; i < 3; i++)
-  {
-    for (int j = 0; j < 3; j++)
-    {
-      transformation(i, j) = R(i, j);
-    }
-  }
-}
-
-=======
->>>>>>> 7a70b562
 // Create the vertex mapping between sets of donor and receiver pts related
 // by an affine transformation matrix.
 std::vector<int> CreatePeriodicVertexMapping(std::unique_ptr<mfem::Mesh> &mesh,
@@ -2127,71 +1926,13 @@
                                              const mfem::DenseMatrix &transform,
                                              double tol = 1e-6)
 {
-<<<<<<< HEAD
-  const int sdim = mesh->SpaceDimension();
-
-  mfem::Vector coord(sdim), at(sdim), dx(sdim);
-=======
   MFEM_VERIFY(mesh->SpaceDimension() == 3,
               "Only support creating periodic vertex maps for 3D Meshes!");
->>>>>>> 7a70b562
 
   // Similar to MFEM's CreatePeriodicVertexMapping, maps from replica to primary vertex.
   std::unordered_map<int, int> replica2primary;
 
   // KD-tree containing all the receiver points.
-<<<<<<< HEAD
-  std::unique_ptr<mfem::KDTreeBase<int, double>> kdtree;
-  if (sdim == 1)
-  {
-    kdtree.reset(new mfem::KDTree1D);
-  }
-  else if (sdim == 2)
-  {
-    kdtree.reset(new mfem::KDTree2D);
-  }
-  else if (sdim == 3)
-  {
-    kdtree.reset(new mfem::KDTree3D);
-  }
-  else
-  {
-    MFEM_ABORT("Invalid space dimension.");
-  }
-
-  // Add all receiver points to KD-tree.
-  for (const int v : receiver_v)
-  {
-    kdtree->AddPoint(mesh->GetVertex(v), v);
-  }
-  kdtree->Sort();
-
-  // Loop over donor points and find the corresponding receiver point.
-  for (int vi : donor_v)
-  {
-    mfem::Vector donor_coord(4), receiver_coord(4);
-    donor_coord[3] = 1.0;
-    coord.MakeRef(donor_coord, 0);
-    at.MakeRef(receiver_coord, 0);
-
-    coord = mesh->GetVertex(vi);
-    // Apply transformation, receiver = transform * donor.
-    transform.Mult(donor_coord, receiver_coord);
-
-    const int vj = kdtree->FindClosestPoint(at.GetData());
-    coord = mesh->GetVertex(vj);
-    dx = at;
-    dx -= coord;
-
-    MFEM_VERIFY(dx.Norml2() < tol,
-                "Could not match points on periodic boundaries, "
-                "transformed donor point does not correspond to a receive point.");
-    MFEM_VERIFY(
-        replica2primary.find(vj) == replica2primary.end(),
-        "Could not match points on "
-        "periodic boundaries, multiple donor points map to the same receiver point.")
-
-=======
   mfem::KDTree3D kdtree;
   for (const int v : receiver_v)
   {
@@ -2217,28 +1958,15 @@
     MFEM_VERIFY(replica2primary.find(vj) == replica2primary.end(),
                 "Could not match points on periodic boundaries, multiple donor points map "
                 "to the same receiver point!")
->>>>>>> 7a70b562
     replica2primary[vj] = vi;
   }
 
   std::vector<int> v2v(mesh->GetNV());
-<<<<<<< HEAD
-  for (int i = 0; i < v2v.size(); i++)
-  {
-    v2v[i] = i;
-  }
-  for (const auto &r2p : replica2primary)
-  {
-    v2v[r2p.first] = r2p.second;
-  }
-
-=======
   std::iota(v2v.begin(), v2v.end(), 0);
   for (const auto &[r, p] : replica2primary)
   {
     v2v[r] = p;
   }
->>>>>>> 7a70b562
   return v2v;
 }
 
@@ -2273,39 +2001,11 @@
     {
       int el, info;
       mesh->GetBdrElementAdjacentElement(be, el, info);
-<<<<<<< HEAD
-      if (mesh->GetElementType(el) == mfem::Element::TETRAHEDRON)
-      {
-        has_tets = true;
-      }
-      if (donor)
-      {
-        bdr_e_donor.insert(be);
-      }
-      else if (receiver)
-      {
-        bdr_e_receiver.insert(be);
-      }
-      mfem::Array<int> vertidxs;
-      mesh->GetBdrElementVertices(be, vertidxs);
-      for (int i = 0; i < vertidxs.Size(); i++)
-      {
-        if (donor)
-        {
-          bdr_v_donor.insert(vertidxs[i]);
-        }
-        else if (receiver)
-        {
-          bdr_v_receiver.insert(vertidxs[i]);
-        }
-      }
-=======
       mfem::Array<int> vertidxs;
       mesh->GetBdrElementVertices(be, vertidxs);
       has_tets = (mesh->GetElementType(el) == mfem::Element::TETRAHEDRON);
       (donor ? bdr_e_donor : bdr_e_receiver).insert(be);
       (donor ? bdr_v_donor : bdr_v_receiver).insert(vertidxs.begin(), vertidxs.end());
->>>>>>> 7a70b562
     }
   }
 
@@ -2337,48 +2037,26 @@
   // Use the translation vector or affine transformation matrix if provided
   // in the config file, otherwise automatically detect the transformation.
   mfem::DenseMatrix transformation(4);
-<<<<<<< HEAD
-  mfem::Vector translation(data.translation.size());
-  std::copy(data.translation.begin(), data.translation.end(), translation.GetData());
-  mfem::Vector affine_vec(data.affine_transform.size());
-  std::copy(data.affine_transform.begin(), data.affine_transform.end(),
-            affine_vec.GetData());
-
-  if (translation.Norml2() > mesh_tol)
-=======
   auto nonempty = [](const auto &x)
   { return std::any_of(x.begin(), x.end(), [](auto y) { return std::abs(y) > 0.0; }); };
   if (nonempty(data.translation))
->>>>>>> 7a70b562
   {
     // Use user-provided translation.
     for (int i = 0; i < 3; i++)
     {
       transformation(i, i) = 1.0;
-<<<<<<< HEAD
-      transformation(i, 3) = translation[i];
+      transformation(i, 3) = data.translation[i];
     }
     transformation(3, 3) = 1.0;
   }
-  else if (affine_vec.Norml2() > mesh_tol)
-=======
-      transformation(i, 3) = data.translation[i];
-    }
-    transformation(3, 3) = 1.0;
-  }
   else if (nonempty(data.affine_transform))
->>>>>>> 7a70b562
   {
     // Use user-provided affine transformation matrix.
     for (int i = 0; i < 4; i++)
     {
       for (int j = 0; j < 4; j++)
       {
-<<<<<<< HEAD
-        transformation(i, j) = affine_vec[i * 4 + j];
-=======
         transformation(i, j) = data.affine_transform[i * 4 + j];  // row major conversion
->>>>>>> 7a70b562
       }
     }
   }
@@ -2386,48 +2064,6 @@
   {
     // Automatically detect transformation.
     // Compute the centroid for each boundary.
-<<<<<<< HEAD
-    mfem::Vector donor_centroid, receiver_centroid;
-    donor_centroid = ComputeCentroid(mesh, bdr_v_donor);
-    receiver_centroid = ComputeCentroid(mesh, bdr_v_receiver);
-
-    // Compute the normal vector for each boundary.
-    mfem::Vector donor_normal, receiver_normal;
-    donor_normal = ComputeNormal(mesh, bdr_e_donor, true);
-    receiver_normal = ComputeNormal(mesh, bdr_e_receiver, false);
-
-    // Compute a set of unique points for each boundary.
-    std::vector<mfem::Vector> donor_pts, receiver_pts;
-    donor_pts = FindUniquePoints(mesh, bdr_v_donor, donor_centroid, donor_normal, mesh_dim,
-                                 mesh_tol);
-    receiver_pts = FindUniquePoints(mesh, bdr_v_receiver, receiver_centroid,
-                                    receiver_normal, mesh_dim, mesh_tol);
-    MFEM_VERIFY(
-        donor_pts.size() == receiver_pts.size(),
-        "Different number of unique points on donor and receiver periodic boundaries.");
-
-    // With 4 pairs of matching points, compute the unique affine transformation.
-    // With < 4, cannot determine a unique transformation. We assume there is no
-    // rotation along the boundary normal direction, compute the rotation between
-    // the two normals and the translation between the two centroids.
-    if (donor_pts.size() == 4)
-    {
-      ComputeAffineTransformation(donor_pts, receiver_pts, transformation);
-    }
-    else
-    {
-      // Use normals to compute a rotation matrix
-      ComputeRotation(donor_normal, receiver_normal, transformation);
-
-      // Add centroids translation to transform matrix
-      transformation(0, 3) = receiver_centroid[0] - donor_centroid[0];
-      transformation(1, 3) = receiver_centroid[1] - donor_centroid[1];
-      transformation(2, 3) = receiver_centroid[2] - donor_centroid[2];
-      transformation(3, 3) = 1.0;
-    }
-  }
-
-=======
     auto donor_centroid = ComputeCentroid(mesh, bdr_v_donor);
     auto receiver_centroid = ComputeCentroid(mesh, bdr_v_receiver);
 
@@ -2442,7 +2078,6 @@
                                       receiver_normal, mesh_dim, mesh_tol);
     transformation = ComputeAffineTransformationMatrix(donor_frame, receiver_frame);
   }
->>>>>>> 7a70b562
   return CreatePeriodicVertexMapping(mesh, bdr_v_donor, bdr_v_receiver, transformation,
                                      mesh_tol);
 }
